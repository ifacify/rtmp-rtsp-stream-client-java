package com.pedro.rtpstreamer.defaultexample;

import android.os.Build;
import android.os.Bundle;
import android.os.Environment;
import androidx.appcompat.app.AppCompatActivity;
import android.view.SurfaceHolder;
import android.view.SurfaceView;
import android.view.View;
import android.view.WindowManager;
import android.widget.Button;
import android.widget.EditText;
import android.widget.Toast;
import com.pedro.encoder.input.video.CameraOpenException;
import com.pedro.rtmp.utils.ConnectCheckerRtmp;
import com.pedro.rtplibrary.rtmp.RtmpCamera1;
import com.pedro.rtpstreamer.R;
import java.io.File;
import java.io.IOException;
import java.text.SimpleDateFormat;
import java.util.Date;
import java.util.Locale;

/**
 * More documentation see:
 * {@link com.pedro.rtplibrary.base.Camera1Base}
 * {@link com.pedro.rtplibrary.rtmp.RtmpCamera1}
 */
public class ExampleRtmpActivity extends AppCompatActivity
    implements ConnectCheckerRtmp, View.OnClickListener, SurfaceHolder.Callback {

  private RtmpCamera1 rtmpCamera1;
  private Button button;
  private Button bRecord;
  private EditText etUrl;

  private String currentDateAndTime = "";
  private File folder = new File(Environment.getExternalStorageDirectory().getAbsolutePath()
      + "/rtmp-rtsp-stream-client-java");

  @Override
  protected void onCreate(Bundle savedInstanceState) {
    super.onCreate(savedInstanceState);
    getWindow().addFlags(WindowManager.LayoutParams.FLAG_KEEP_SCREEN_ON);
    setContentView(R.layout.activity_example);
    SurfaceView surfaceView = findViewById(R.id.surfaceView);
    button = findViewById(R.id.b_start_stop);
    button.setOnClickListener(this);
    bRecord = findViewById(R.id.b_record);
    bRecord.setOnClickListener(this);
    Button switchCamera = findViewById(R.id.switch_camera);
    switchCamera.setOnClickListener(this);
    etUrl = findViewById(R.id.et_rtp_url);
    etUrl.setHint(R.string.hint_rtmp);
    rtmpCamera1 = new RtmpCamera1(surfaceView, this);
    //rtmpCamera1.setReTries(10);
    surfaceView.getHolder().addCallback(this);
  }

  @Override
  public void onConnectionStartedRtmp(String rtmpUrl) {
  }

  @Override
  public void onConnectionSuccessRtmp() {
    runOnUiThread(new Runnable() {
      @Override
      public void run() {
        Toast.makeText(ExampleRtmpActivity.this, "Connection success", Toast.LENGTH_SHORT).show();
      }
    });
  }

  @Override
  public void onConnectionFailedRtmp(final String reason) {
    runOnUiThread(new Runnable() {
      @Override
      public void run() {
<<<<<<< HEAD
=======
        if (rtmpCamera1.reTry(5000, reason, null)) {
          Toast.makeText(ExampleRtmpActivity.this, "Retry", Toast.LENGTH_SHORT)
              .show();
        } else {
>>>>>>> 62d24d8e
          Toast.makeText(ExampleRtmpActivity.this, "Connection failed. " + reason, Toast.LENGTH_SHORT)
              .show();
          rtmpCamera1.stopStream();
          button.setText(R.string.start_button);
        }
    });
  }

  @Override
  public void onNewBitrateRtmp(long bitrate) {

  }

  @Override
  public void onDisconnectRtmp() {
    runOnUiThread(new Runnable() {
      @Override
      public void run() {
        Toast.makeText(ExampleRtmpActivity.this, "Disconnected", Toast.LENGTH_SHORT).show();
      }
    });
  }

  @Override
  public void onAuthErrorRtmp() {
    runOnUiThread(new Runnable() {
      @Override
      public void run() {
        Toast.makeText(ExampleRtmpActivity.this, "Auth error", Toast.LENGTH_SHORT).show();
      }
    });
  }

  @Override
  public void onAuthSuccessRtmp() {
    runOnUiThread(new Runnable() {
      @Override
      public void run() {
        Toast.makeText(ExampleRtmpActivity.this, "Auth success", Toast.LENGTH_SHORT).show();
      }
    });
  }

  @Override
  public void onClick(View view) {
    switch (view.getId()) {
      case R.id.b_start_stop:
        if (!rtmpCamera1.isStreaming()) {
          if (rtmpCamera1.isRecording()
              || rtmpCamera1.prepareAudio() && rtmpCamera1.prepareVideo()) {
            button.setText(R.string.stop_button);
            rtmpCamera1.startStream(etUrl.getText().toString());
          } else {
            Toast.makeText(this, "Error preparing stream, This device cant do it",
                Toast.LENGTH_SHORT).show();
          }
        } else {
          button.setText(R.string.start_button);
          rtmpCamera1.stopStream();
        }
        break;
      case R.id.switch_camera:
        try {
          rtmpCamera1.switchCamera();
        } catch (CameraOpenException e) {
          Toast.makeText(this, e.getMessage(), Toast.LENGTH_SHORT).show();
        }
        break;
      case R.id.b_record:
        if (Build.VERSION.SDK_INT >= Build.VERSION_CODES.JELLY_BEAN_MR2) {
          if (!rtmpCamera1.isRecording()) {
            try {
              if (!folder.exists()) {
                folder.mkdir();
              }
              SimpleDateFormat sdf = new SimpleDateFormat("yyyyMMdd_HHmmss", Locale.getDefault());
              currentDateAndTime = sdf.format(new Date());
              if (!rtmpCamera1.isStreaming()) {
                if (rtmpCamera1.prepareAudio() && rtmpCamera1.prepareVideo()) {
                  rtmpCamera1.startRecord(
                      folder.getAbsolutePath() + "/" + currentDateAndTime + ".mp4");
                  bRecord.setText(R.string.stop_record);
                  Toast.makeText(this, "Recording... ", Toast.LENGTH_SHORT).show();
                } else {
                  Toast.makeText(this, "Error preparing stream, This device cant do it",
                      Toast.LENGTH_SHORT).show();
                }
              } else {
                rtmpCamera1.startRecord(
                    folder.getAbsolutePath() + "/" + currentDateAndTime + ".mp4");
                bRecord.setText(R.string.stop_record);
                Toast.makeText(this, "Recording... ", Toast.LENGTH_SHORT).show();
              }
            } catch (IOException e) {
              rtmpCamera1.stopRecord();
              bRecord.setText(R.string.start_record);
              Toast.makeText(this, e.getMessage(), Toast.LENGTH_SHORT).show();
            }
          } else {
            rtmpCamera1.stopRecord();
            bRecord.setText(R.string.start_record);
            Toast.makeText(this,
                "file " + currentDateAndTime + ".mp4 saved in " + folder.getAbsolutePath(),
                Toast.LENGTH_SHORT).show();
            currentDateAndTime = "";
          }
        } else {
          Toast.makeText(this, "You need min JELLY_BEAN_MR2(API 18) for do it...",
              Toast.LENGTH_SHORT).show();
        }
        break;
      default:
        break;
    }
  }

  @Override
  public void surfaceCreated(SurfaceHolder surfaceHolder) {

  }

  @Override
  public void surfaceChanged(SurfaceHolder surfaceHolder, int i, int i1, int i2) {
    rtmpCamera1.startPreview();
  }

  @Override
  public void surfaceDestroyed(SurfaceHolder surfaceHolder) {
    if (Build.VERSION.SDK_INT >= Build.VERSION_CODES.JELLY_BEAN_MR2 && rtmpCamera1.isRecording()) {
      rtmpCamera1.stopRecord();
      bRecord.setText(R.string.start_record);
      Toast.makeText(this,
          "file " + currentDateAndTime + ".mp4 saved in " + folder.getAbsolutePath(),
          Toast.LENGTH_SHORT).show();
      currentDateAndTime = "";
    }
    if (rtmpCamera1.isStreaming()) {
      rtmpCamera1.stopStream();
      button.setText(getResources().getString(R.string.start_button));
    }
    rtmpCamera1.stopPreview();
  }
}<|MERGE_RESOLUTION|>--- conflicted
+++ resolved
@@ -12,7 +12,6 @@
 import android.widget.EditText;
 import android.widget.Toast;
 import com.pedro.encoder.input.video.CameraOpenException;
-import com.pedro.rtmp.utils.ConnectCheckerRtmp;
 import com.pedro.rtplibrary.rtmp.RtmpCamera1;
 import com.pedro.rtpstreamer.R;
 import java.io.File;
@@ -20,6 +19,7 @@
 import java.text.SimpleDateFormat;
 import java.util.Date;
 import java.util.Locale;
+import net.ossrs.rtmp.ConnectCheckerRtmp;
 
 /**
  * More documentation see:
@@ -53,7 +53,7 @@
     etUrl = findViewById(R.id.et_rtp_url);
     etUrl.setHint(R.string.hint_rtmp);
     rtmpCamera1 = new RtmpCamera1(surfaceView, this);
-    //rtmpCamera1.setReTries(10);
+    rtmpCamera1.setReTries(10);
     surfaceView.getHolder().addCallback(this);
   }
 
@@ -76,18 +76,16 @@
     runOnUiThread(new Runnable() {
       @Override
       public void run() {
-<<<<<<< HEAD
-=======
-        if (rtmpCamera1.reTry(5000, reason, null)) {
+        if (rtmpCamera1.reTry(5000, reason)) {
           Toast.makeText(ExampleRtmpActivity.this, "Retry", Toast.LENGTH_SHORT)
               .show();
         } else {
->>>>>>> 62d24d8e
           Toast.makeText(ExampleRtmpActivity.this, "Connection failed. " + reason, Toast.LENGTH_SHORT)
               .show();
           rtmpCamera1.stopStream();
           button.setText(R.string.start_button);
         }
+      }
     });
   }
 
